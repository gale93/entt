--- conflicted
+++ resolved
@@ -414,8 +414,6 @@
     for(auto entity: registry.view<int>()) {
         ASSERT_EQ(registry.get<int>(entity), ival++);
     }
-<<<<<<< HEAD
-=======
 }
 
 TEST(DefaultRegistry, ComponentsWithTypesFromStandardTemplateLibrary) {
@@ -431,5 +429,4 @@
     entt::DefaultRegistry registry;
     const auto value = 0;
     registry.create(value);
->>>>>>> 871f090c
 }
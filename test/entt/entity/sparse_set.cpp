--- conflicted
+++ resolved
@@ -72,8 +72,6 @@
     ASSERT_EQ(begin, end);
 }
 
-<<<<<<< HEAD
-=======
 TEST(SparseSetNoType, RespectDisjoint) {
     entt::SparseSet<unsigned int> lhs;
     entt::SparseSet<unsigned int> rhs;
@@ -236,13 +234,6 @@
     ASSERT_EQ(rhs.get(5), 5u);
 }
 
-TEST(SparseSetWithType, AggregatesMustWork) {
-    struct AggregateType { int value; };
-    // the goal of this test is to enforce the requirements for aggregate types
-    entt::SparseSet<unsigned int, AggregateType>{}.construct(0, 42);
-}
-
->>>>>>> 3fd03481
 TEST(SparseSetWithType, Functionalities) {
     entt::SparseSet<unsigned int, int> set;
 
